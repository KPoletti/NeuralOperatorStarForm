""" This module contains the Trainer class, which is used for training a neural network model. It also contains utility functions for checking the visibility of data and creating animations. """

import logging
import os
import re
import time
from dataclasses import dataclass
import matplotlib.pyplot as plt
import numpy as np
import scipy
import seaborn as sns
from src.plottingUtils import createAnimation, Animation_true_pred_error
import torch
import wandb
from torch import nn
import torch.distributed as dist
from neuralop import LpLoss, H1Loss
from neuralop.layers.embeddings import GridEmbedding2D
from neuralop.utils import count_model_params

sns.set_color_codes(palette="deep")
logger = logging.getLogger(__name__)
logging.getLogger("wandb").setLevel(logging.WARNING)
logging.getLogger("matplotlib").setLevel(logging.WARNING)


class NormalizedMSE:
    """Computes the normalized MSE loss for a given input tensors x and y.
    Args:
        object (_type_) : The object type.
    """

    def __init__(self, reduction: str = "mean") -> None:
        self.reduction = reduction
        self.mse = nn.MSELoss(reduction=self.reduction)

    def __call__(self, x, y) -> float:
        """
        Args:
            x (torch.Tensor): The input tensor to compute the loss for.
            y (torch.Tensor): The target tensor to compute the loss for.
        Returns:
            float: The normalized MSE loss for the given input and target tensors.
        """
        # compute the loss
        return self.mse(x, y) / torch.mean(y)


def dataVisibleCheck(
    target: torch.Tensor, output: torch.Tensor, meta: dict, save: str, idx, device
):
    """
    Creates a mp4 of a random batch of the target to check if the target is visible
    Inputs:
        target: pytorch tensor of shape (batch, time, x, y, variable)
        output: pytorch tensor of shape (batch, time, x, y, variable)
        meta: dictionary of metadata
        save: directory to save the plots
    """
    # check if FNO3d is in save
    if (
        "FNO3d" in save
        or "CNL2d" in save
        or "RNN" in save
        or "UNO" in save
        or "UNet" in save
        or "RNN3d" in save
    ):
        # permute to get variable on the end
        target = target.permute(0, 4, 2, 3, 1)
        output = output.permute(0, 4, 2, 3, 1)

        target = target[..., 0]
        output = output[..., 0]
    a, b, c, d = target.shape
    target = target.reshape(a * b, c, d)
    output = output.reshape(a * b, c, d)
    mass = meta["mass"]
    time_data = torch.tensor(
        [[t[batch_id] for t in meta["time"]] for batch_id in range(a)]
    )
    time_data = time_data.flatten()
    if a <= 2:
        a = 2 * b
    Animation_true_pred_error(
        truthData=target[: a // 2, ...],
        predcData=output[: a // 2, ...],
        savePath=save,
        out_times=time_data[: a // 2],
        mass=mass,
        device=device,
        fps=10,
    )
    # createAnimation(target, time_data, save, mass, fps=1)


class Trainer(object):
    """
    A class for training a neural network model.

    Attributes:
        model (nn.Module): The neural network model to train.
        params (dataclass): A dataclass containing the hyperparameters for training.
        device (torch.device): The device to use for training (e.g. "cpu" or "cuda").
        optimizer (torch.optim.Optimizer): The optimizer to use for training.
        scheduler (torch.optim.lr_scheduler._LRScheduler): The learning rate scheduler
                                                           to use for training.
        loss (callable): The loss function to use for training.
        plot_path (str): The directory to save the plots.
    """

    def __init__(
        self,
        model: nn.Module,
        params: dataclass,
        device: torch.device,
        ckp_path: str = "",
        save_every: int = 1,
    ) -> None:
        """
        Initializes a Trainer object.

        Args:
            model (nn.Module): The neural network model to train.
            params (dataclass): A dataclass containing the hyperparameters for training.
            device (torch.device): The device to use for training (e.g. "cpu" or "cuda")
        """
        self.model = model
        self.params = params
        self.device = device
        self.optimizer = torch.optim.AdamW(
            self.model.parameters(),
            lr=params.lr,
            weight_decay=params.weight_decay,
            amsgrad=True,
        )
        if self.device == 0:
            lr = self.optimizer.state_dict()["param_groups"][0]["lr"]
            print(f"Adam LR {lr}")
        self.loss = params.loss_fn
        self.plot_path = f"results/{self.params.path}/plots"
        self.save_every = save_every
        self.epochs_run = 0
        self.ckp_path = ckp_path
        self.do_animate = (self.device != 0) * self.params.use_ddp
        # initialize the loss function
        ntrain = int((self.params.split[0] * self.params.N))
        self.loss = self.params.loss_fn
        warmup_ep = self.params.epochs * 5 // 100
        warmup_ep = min(warmup_ep, 10)

        iterations = (
            (self.params.epochs)
            * (ntrain // self.params.batch_size)
            // self.params.cosine_step
        )
        lin_iters = (
            warmup_ep * (ntrain // self.params.batch_size) // self.params.cosine_step
        )
        if self.params.use_ddp:
            self.num_gpus = torch.cuda.device_count()

        if os.path.exists(self.ckp_path) and params.use_ddp:
            self._load_snapshot(self.ckp_path)
        self.scheduler1 = torch.optim.lr_scheduler.LinearLR(
            self.optimizer, start_factor=0.1, total_iters=lin_iters
        )
        self.scheduler2 = torch.optim.lr_scheduler.CosineAnnealingWarmRestarts(
            self.optimizer,
            T_0=iterations,
            eta_min=1e-8,
        )
        self.scheduler = torch.optim.lr_scheduler.SequentialLR(
            self.optimizer,
            schedulers=[self.scheduler1, self.scheduler2],
            milestones=[lin_iters],
        )
        # define a test loss function that will be the same regardless of training
        self.test_loss_lp = LpLoss(d=self.params.d, p=2, reduce_dims=(0, 1))
        self.test_loss_h1 = H1Loss(d=self.params.d, reduce_dims=(0, 1))

    def dissipativeRegularizer(
        self, data: torch.Tensor, device: torch.device
    ) -> torch.nn.MSELoss:
        """
        Computes the dissipative regularization loss for a given input tensor x.

        Args:
            x (torch.Tensor): The input tensor to compute the dissipative regularization
            loss for.
            device (torch.device): The device to use for computation.

        Returns:
            torch.nn.MSELoss: The dissipative regularization loss.
        """
        # TODO: Test this function

        # DISSIPATIVE REGULARIZATION
        x_diss = torch.tensor(
            self.params.sampling_fn(data.shape[0], self.params.radii, data.shape[1:]),
            dtype=torch.float,
        ).to(self.device)
        assert x_diss.shape == data.shape
        y_diss = self.params.target_fn(x_diss, self.params.scale_down).to(self.device)
        out_diss = self.model(x_diss)
        diss_loss = (
            (1 / (self.params.S**2))
            * self.params.loss_weight
            * self.params.dissloss(out_diss, y_diss)
        )  # weighted by 1 / (S**2)
        return diss_loss

    def batchLoop(self, train_loader, output_encoder=None, epoch: int = 1):
        """
        A function to loop through the batches in the training data.

        Args:
            train_loader (torch.utils.data.DataLoader): The training data loader.
            output_encoder (callable): The output encoder to use for decoding the output
            epoch (int): The current epoch number.

        Returns:
            tuple: A tuple containing the training loss and the loss of the last batch.
        """
        # initialize loss
        idx = 0
        loss = 0
        diss_loss = 0
        train_loss = 0
        diss_loss_l2 = 0
        # select a random batch
        rand_point = np.random.randint(0, len(train_loader))
        torch.autograd.set_detect_anomaly(True)
        for batch_idx, sample in enumerate(train_loader):
            data = sample["x"].to(self.device)
            target = sample["y"].to(self.device)
            output = self.model(data)
            if epoch == 0 and batch_idx == 0:
                logger.debug(f"Batch Data Shape: {data.shape}")
                logger.debug(f"Batch Target Shape: {target.shape}")
                logger.debug(f"Output Data Shape: {output.shape}")
                logger.debug(f"Input Meta Data: {sample['meta_x']['mass'][0]}")
                logger.debug(f"Output Meta Data: {sample['meta_y']['mass'][0]}")
            # decode  if there is an output encoder
            if output_encoder is not None:
                # decode the target
                target = output_encoder.decode(target)
                # decode the output
                output = output_encoder.decode(output)

            if batch_idx == rand_point and epoch == self.save_every:
                savename = f"{self.plot_path}/Train_decoded_b{batch_idx}_ep{epoch}"
                dataVisibleCheck(
                    target,
                    output,
                    sample["meta_y"],
                    f"{savename}",
                    idx,
                    device=self.do_animate,
                )

            # compute the loss
            loss = self.loss(output, target)
            # add regularizer for MNO
            if self.params.diss_reg:
                diss_loss = self.dissipativeRegularizer(data, self.device)
                diss_loss_l2 += diss_loss.item()
                loss += diss_loss
            # Backpropagate the loss
            self.optimizer.zero_grad()
            loss.backward()
            self.optimizer.step()
            if hasattr(self, "scheduler"):
                self.scheduler.step()
            train_loss += loss.item()
            del output, target, data, loss

        return train_loss

    def recurrent_loop(self, train_loader, output_encoder=None, epoch: int = 1):
        step = self.params.T_in
        # initialize loss
        train_loss = 0

        # select a random batch
        rand_point = np.random.randint(0, len(train_loader))
        torch.autograd.set_detect_anomaly(True)
        for batch_idx, sample in enumerate(train_loader):
            loss = 0
            data = sample["x"].to(self.device).squeeze(-1)
            target = sample["y"]

            for t in range(0, target.shape[-1], step):
                targ_t = target[..., t : t + step].squeeze(-1).to(self.device)
                pred_t = self.model(data)
                data = pred_t

                if output_encoder is not None:
                    pred_t = output_encoder.decode(pred_t.unsqueeze(-1)).squeeze(-1)
                    targ_t = output_encoder.decode(targ_t.unsqueeze(-1)).squeeze(-1)
                loss += self.loss(pred_t.float(), targ_t)
                if "RNN3d" not in self.params.NN:
                    pred_t = pred_t.unsqueeze(-1)
                if t == 0:
                    pred = pred_t.to("cpu")
                else:
                    pred = torch.cat((pred, pred_t.to("cpu")), dim=-1)
                del pred_t, targ_t
            train_loss += loss.item()
            # Backpropagate the loss
            self.optimizer.zero_grad(set_to_none=True)

            loss.backward()
            self.optimizer.step()

            if hasattr(self, "scheduler"):
                self.scheduler.step()
            if batch_idx == rand_point and epoch == self.save_every:
                savename = f"{self.plot_path}/Train_decoded_b{batch_idx}_ep{epoch}"
                dataVisibleCheck(
                    target,
                    pred,
                    sample["meta_y"],
                    f"{savename}",
                    0,
                    device=self.do_animate,
                )
            del target, data, pred
        return train_loss, loss

    def recurrent_eval(self, test_loader, output_encoder=None, epoch: int = 1):
        step = self.params.T_in
        # initialize loss
        test_h1 = 0
        test_l2 = 0
        # select a random batch
        with torch.no_grad():
            for batch_idx, sample in enumerate(test_loader):
                h1_loss = 0
                l2_loss = 0
                data = sample["x"].to(self.device).squeeze(-1)
                target = sample["y"].to(self.device)
                for t in range(0, target.shape[-1], step):
                    targ_t = target[..., t : t + step].squeeze(-1)
                    pred_t = self.model(data)
                    data = pred_t
                    if output_encoder is not None:
                        pred_t = output_encoder.decode(pred_t.unsqueeze(-1)).squeeze(-1)
                    h1_loss += self.test_loss_h1(pred_t.float(), targ_t)
                    l2_loss += self.test_loss_lp(pred_t.float(), targ_t)

                    if t == 0:
                        pred = pred_t.unsqueeze(-1)
                    else:
                        pred = torch.cat((pred, pred_t.unsqueeze(-1)), dim=-1)

                test_h1 += h1_loss.item()
                test_l2 += l2_loss.item()

        return test_h1, test_l2

    def _save_snapshot(self, epoch):
        snapshot = {}
        snapshot["MODEL_STATE"] = self.model.module.state_dict()
        snapshot["EPOCHS_RUN"] = epoch
        torch.save(snapshot, self.ckp_path)
        print(f"Epoch {epoch} | Training snapshot saved at {self.ckp_path}")

    def _load_snapshot(self, snapshot_path):
        snapshot = torch.load(snapshot_path)
        self.model.load_state_dict(snapshot["MODEL_STATE"])
        self.epochs_run = snapshot["EPOCHS_RUN"]
        print(f"Resuming training from snapshot at Epoch {self.epochs_run}")

    def train(
        self,
        train_loader: torch.utils.data.DataLoader,
        test_loader: torch.utils.data.DataLoader,
        output_encoder=None,
        sweep: bool = False,
        train_sampler=None,
        test_sampler=None,
    ) -> None:
        """
        Train the model
        Input:
            train_loader: torch.utils.data.DataLoader
            valid_loader: torch.utils.data.DataLoader
        Output:
            None
        """

        test_data_length = len(test_loader.dataset)
        train_data_length = len(train_loader.dataset)
        if self.params.use_ddp:
            test_data_length //= self.num_gpus
            train_data_length //= self.num_gpus
        if "RNN" in self.params.NN or "UNet" in self.params.NN:
            test_data_length *= self.params.T
            train_data_length *= self.params.T

        logger.debug(f"len(test_loader.dataset) = {test_data_length}")
        logger.debug(f"len(train_loader.dataset) = {train_data_length}")
        loss_old = 500
        old_test = 500
        early_stop = 0
        idx = 0
        avg_diff = np.zeros(5)

        # start training
        for epoch in range(self.epochs_run, self.params.epochs):
            epoch_timer = time.time()
            if self.params.use_ddp:
                train_sampler.set_epoch(epoch)
                test_sampler.set_epoch(epoch)

            # set to train mode
            self.model.train()
            if "RNN" in self.params.NN or "UNet" in self.params.NN:
                train_loss, _ = self.recurrent_loop(train_loader, output_encoder, epoch)
            else:
                train_loss = self.batchLoop(train_loader, output_encoder, epoch)

            if (
                self.params.use_ddp
                and self.device == 0
                and epoch % self.save_every == 0
            ):
                self._save_snapshot(epoch)
            train_loss /= train_data_length
            loss_ratio = (train_loss - loss_old) / loss_old
            loss_old = train_loss
            self.model.eval()
            test_lp = 0
            test_h1 = 0
            if "RNN" in self.params.NN or "UNet" in self.params.NN:
                test_h1, test_lp = self.recurrent_eval(
                    test_loader, output_encoder, epoch
                )

            else:
                rand_point = np.random.randint(0, test_data_length)

                for batch_idx, sample in enumerate(test_loader):
                    data = sample["x"].to(self.device)
                    target = sample["y"].to(self.device)

                    output = self.model(data)

                    # decode  if there is an output encoder
                    if output_encoder is not None:
                        output = output_encoder.decode(output)
                        # do not decode the test target because test data isn't encode
                    if (batch_idx == rand_point and epoch == self.save_every) or (
                        batch_idx == rand_point and loss_ratio >= 3
                    ):
                        idx = 0
                        if data.shape[0] > 1:
                            idx = np.random.randint(0, data.shape[0] - 1)
                        savename = f"{self.plot_path}/Test_decoded_R{loss_ratio:1.2f}_ep{epoch}"
                        dataVisibleCheck(
                            target,
                            output,
                            sample["meta_y"],
                            f"{savename}",
                            idx,
                            device=self.do_animate,
                        )

                    # compute the loss
                    test_lp += self.test_loss_lp(output, target).item()
                    test_h1 += self.test_loss_h1(output, target).item()
                    if self.params.diss_reg:
                        diss_loss = self.dissipativeRegularizer(data, self.device)
                        test_lp += diss_loss.item()
                        test_h1 += diss_loss.item()
                    del output, target, data
            test_lp /= test_data_length
            test_h1 /= test_data_length

            # self.scheduler1.step()

            epoch_timer = time.time() - epoch_timer
            logger.info(
                "Epoch: %d/%d \t Took: %.2f \t Training Loss: %.6f \t Test L2 Loss: %.6f \t Test H1 Loss: %.6f",
                epoch + 1,
                self.params.epochs,
                epoch_timer,
                train_loss,
                test_lp,
                test_h1,
            )
            lr = self.optimizer.state_dict()["param_groups"][0]["lr"]
            if self.device == 0:
                print(f"Adam LR {lr}")

            print(
                f"Epoch: {epoch+1}/{self.params.epochs} \t"
                f"Took: {epoch_timer:.2f} \t"
                f"Training Loss: {train_loss:.6f} \t"
                f"Test L2 Loss: {test_lp:.6f}\t"
                f"Test H1 Loss: {test_h1:.6f}\t"
            )
            wandb.log(
                {
                    "Test-Loss-L2": test_lp,
                    "Test-Loss-H1": test_h1,
                    "Train-Loss": train_loss,
                    "Learn-Rate": lr,
                }
            )
            # early stopping
            avg_diff[idx] = test_lp - old_test
            idx = (idx + 1) % 5
<<<<<<< HEAD
            # if (epoch >= 0.5 * self.params.epochs) and np.abs(
            #     old_test - test_lp
            # ) <= 1e-6:
            #     print(
            #         "EARLY STOPPING CRITERIA MET ON EPOCH",
            #         epoch,
            #         "on device",
            #         self.device,
            #     )
            #     early_stop += 1
            # elif (epoch >= 0.5 * self.params.epochs) and avg_diff.mean() > 1e-3:
            #     print(
            #         "EARLY STOPPING OVERFITTING CRITERIA MET ON EPOCH",
            #         epoch,
            #         "on device",
            #         self.device,
            #     )
            #     early_stop += 1
            # if self.params.use_ddp:
            #     dist.all_reduce(early_stop, op=dist.ReduceOp.SUM)
            # if early_stop != 0:
            #     break
=======
            if (
                (epoch >= 0.45 * self.params.epochs)
                and np.abs(old_test - test_lp) <= 1e-4
            ):
                print(
                    "EARLY STOPPING CRITERIA MET ON EPOCH",
                    epoch,
                    "on device",
                    self.device,
                )
                early_stop += 1
            elif (
                (epoch >= 0.45 * self.params.epochs)
                and avg_diff.mean() > 1e-3
            ):
                print(
                    "EARLY STOPPING OVERFITTING CRITERIA MET ON EPOCH",
                    epoch,
                    "on device",
                    self.device,
                )
                early_stop += 1
            if early_stop != 0:
                break
>>>>>>> 0318cb91
            old_test = test_lp
        # fine_tune(self.model, self.params, self.device, self.optimizer, self.scheduler)
        if self.params.saveNeuralNetwork:
            modelname = f"results/{self.params.path}/models/{self.params.NN}.pt"
            if self.params.use_ddp:
                torch.save(self.model.module.state_dict(), modelname)
            else:
                torch.save(self.model.state_dict(), modelname)

    def rmse_plot(
        self,
        ind,
        num_dims,
        time_data,
        truth,
        prediction,
        in_data,
        savename,
    ):
        num_samples = prediction.shape[0]
        if len(time_data) != num_samples:
            num_samples = min(num_samples, len(time_data))
            time_data = time_data[:num_samples]
            prediction = prediction[:num_samples]
            truth = truth[:num_samples]
        dims_to_rmse = tuple(range(-num_dims + 1, 0))

        logger.debug(dims_to_rmse)
        logger.debug(f"time_data shape: {time_data.shape}")
        logger.debug(f"truth shape: {truth.shape}")

        # compute RMSE
        rmse = torch.sqrt(torch.mean((prediction - truth) ** 2, dim=dims_to_rmse))
        # normalize RMSE
        rmse /= torch.sqrt(torch.mean(truth**2, dim=dims_to_rmse))

        # compute RMSE for each time step
        relative_rmse = torch.sqrt(torch.mean((in_data - truth) ** 2, dim=dims_to_rmse))
        relative_rmse /= torch.sqrt(torch.mean(truth**2, dim=dims_to_rmse))

        time_data = time_data.detach().numpy()
        rmse = rmse.detach().numpy()
        relative_rmse = relative_rmse.detach().numpy()

        # sort rmse based on time to take mean
        ind_sort = time_data.argsort()
        sorted_rmse = rmse[ind_sort[::-1]]
        sorted_time = time_data[ind_sort[::-1]]
        sorted_relt = relative_rmse[ind_sort[::-1]]

        def moving_average(x, w):
            return np.convolve(x, np.ones(w), "valid") / w

        avg_rmse = moving_average(sorted_rmse, 50)
        avg_relt = moving_average(sorted_relt, 50)

        # set the style
        sns.set_style("darkgrid")
        # plot RMSE for each time step
        fig, axis = plt.subplots(1, 1, figsize=(10, 10))
        axis.plot(
            time_data[: 3 * num_samples],
            rmse[: 3 * num_samples],
            "b.",
            alpha=0.2,
            label="Neural RMSE",
        )
        axis.plot(
            sorted_time[: avg_rmse.shape[0]],
            avg_rmse,
            color="b",
            label=" Average Neural RMSE",
        )
        axis.plot(
            time_data[: 3 * num_samples],
            relative_rmse[: 3 * num_samples],
            "g.",
            alpha=0.2,
            label="RMSE between time steps",
        )
        axis.plot(
            sorted_time[: avg_rmse.shape[0]],
            avg_relt,
            "g",
            label="Average RMSE between time steps",
        )
        axis.set_xlabel("Time (Myr)")
        axis.set_ylabel("Normalized  RMSE")
        axis.set_title(f"RMSE Over Time for index {ind}, t_0 {time_data[0]}")
        axis.legend()
        img = wandb.Image(fig)
        wandb.log({"RMSE": img})
        if len(savename) > 0:
            fig.savefig(f"{self.plot_path}/{savename}_RMSE.png")
        plt.close(fig)
        plt.close()

    def plot(
        self,
        time_data,
        prediction,
        in_data,
        truth,
        roll,
        mass,
        savename="",
        do_animate=True,
    ):
        """
        Plot the prediction
        Input:
            prediction: torch.tensor
            input: torch.tensor
            truth: torch.tensor

            savename: str
        Output:
            None
        """
        logging.getLogger("matplotlib").setLevel(logging.WARNING)

        ############ RMSE ############
        num_dims = len(prediction.shape)
        num_samples = prediction.shape[0]
        ind = -1
        ind_grid = -1
        ind_tim = -1
        ind_dim = -1

        if num_dims == 5:
            # find which dimension is dN//2
            for i in range(1, len(prediction.shape)):
                if prediction.shape[i] == self.params.output_channels:
                    ind_dim = i
                if prediction.shape[i] == self.params.S:
                    ind_grid = i
                if prediction.shape[i] == self.params.dN // 2:
                    ind_tim = i
            ind_grid -= 1

            # select a random int between 0 and
            ind = 0
            # reduce the data to only that indices for ind_dim and ind_tim
            prediction = prediction.index_select(ind_dim, torch.tensor(ind))
            prediction = prediction.permute(0, ind_tim, ind_grid, ind_grid + 1, ind_dim)

            truth = truth.index_select(ind_dim, torch.tensor(ind))
            truth = truth.permute(0, ind_tim, ind_grid, ind_grid + 1, ind_dim)

            roll = roll.index_select(ind_dim, torch.tensor(ind))
            roll = roll.permute(0, ind_tim, ind_grid, ind_grid + 1, ind_dim)

            in_data = in_data.index_select(ind_dim, torch.tensor(ind))
            in_data = in_data.permute(0, ind_tim, ind_grid, ind_grid + 1, ind_dim)

        # and (n,x,y,t) flatten to (t*n, x, y)
        if "FNO2dALL" in self.params.NN or self.params.dN == 2:  # or num_dims < 5:
            prediction = prediction[:, 0, ...]
            truth = truth[:, 0, ...]
            roll = roll[:, 0, ...]
            in_data = in_data[:, 0, ...]
        else:
            prediction = prediction.squeeze().flatten(0, 1)
            truth = truth.squeeze().flatten(0, 1)
            roll = roll.squeeze().flatten(0, 1)
            in_data = in_data.squeeze().flatten(0, 1)
        # convert back to the non-log values
        if self.params.log:
            base = torch.tensor(10.0)
            prediction = base.pow(prediction)
            truth = base.pow(truth)
            roll = base.pow(roll)
            in_data = base.pow(in_data)

        num_dims = len(prediction.shape)
        if do_animate:
            Animation_true_pred_error(
                truthData=truth,
                predcData=prediction,
                savePath=f"{self.plot_path}/out_",
                out_times=time_data,
                mass="",
                fps=10,
            )
            Animation_true_pred_error(
                truthData=truth,
                predcData=roll,
                savePath=f"{self.plot_path}/roll_",
                out_times=time_data,
                mass="",
                fps=10,
            )
        if self.params.input_channels == self.params.output_channels:
            self.rmse_plot(
                ind,
                num_dims,
                time_data,
                truth,
                roll,
                in_data,
                f"{savename}_rolling",
            )
        self.rmse_plot(
            ind,
            num_dims,
            time_data,
            truth,
            prediction,
            in_data,
            f"{savename}",
        )

    def log_RMSE(self, prediction, truth):

        wandb.define_metric("num-params")
        # define which metrics will be plotted against it
        wandb.define_metric("RMSE", step_metric="num-params")
        wandb.define_metric("Relative RMSE", step_metric="num-params")
        size = prediction.shape
        num_dims = len(prediction.shape)
        # find the first index where grid is

        dims_to_rmse = [i for i in range(num_dims) if size[i] == self.params.S]
        # dims_to_rmse = tuple(range(ind_grid[0], num_dims))

        num = count_model_params(self.model)

        # compute RMSE
        rmse = torch.sqrt(torch.mean((prediction - truth) ** 2, dim=dims_to_rmse))
        rmse_mean = torch.mean(rmse)
        # normalize RMSE
        rmse /= torch.sqrt(torch.mean(truth**2, dim=dims_to_rmse))
        nrmse_mean = torch.mean(rmse)
        wandb.log({"num-params": num, "RMSE": rmse_mean, "Relative RMSE": nrmse_mean})

    def evaluate_RNN(
        self,
        data_loader: torch.utils.data.DataLoader,
        input_encoder=None,
        output_encoder=None,
        savename: str = "",
        do_animate=True,
    ) -> None:
        """
        Evaluates the model on the given data_loader and saves the results to a .mat
        Args:
            data_loader (torch.utils.data.DataLoader): The data loader to evaluate the
            model on.
            input_encoder (optional): The input encoder to use. Defaults to None.
            output_encoder (optional): The output encoder to use. Defaults to None.
            savename (str, optional): The name to use when saving the results to a .mat
            savename (str, optional): The name to use when saving the results to a .mat
                                      Defaults to "".
        Returns:
            None
        """
        # TODO: TEST THIS FUNCTION
        self.model.eval()
        data_length = len(data_loader.dataset)
        data_length *= self.params.T
        # create a tensor to store the prediction
        num_samples = len(data_loader.dataset)
        sample = next(iter(data_loader))
        data = sample["x"].to(self.device)
        target = sample["y"].to(self.device)
        lentime = len(sample["meta_y"]["time"])
        size = [num_samples] + [d for d in target.shape if d != 1]
        compute_timer = 0
        t1 = 0
        # initialize
        pred = torch.zeros(size)
        roll = torch.zeros(size)
        truth = torch.zeros(size)
        in_data = torch.zeros(size)

        # in_data = torch.zeros([*size[:-1], self.params.T_in])

        time_data = torch.zeros(num_samples, lentime)

        test_pred = 0
        test_roll = 0
        roll_t = 0
        step = self.params.T_in

        mass = "null"
        mass_list = []
        rand_point = np.random.randint(0, len(data_loader))
        transform = None
        if self.params.positional_encoding:
            transform = GridEmbedding2D(self.params.grid_boundaries, 0)
        roll_steps = 0
        with torch.no_grad():
            for batchidx, sample in enumerate(data_loader):
                loss_pred = 0
                loss_roll = 0

                meta_data = sample["meta_x"]
                cur_mass = meta_data["mass"][0]
                target = sample["y"].to(self.device)
                data = sample["x"].to(self.device).squeeze(-1)
                time_data[batchidx] = torch.tensor(sample["meta_y"]["time"])
                if roll_steps == 0:
                    roll_t = data.clone()
                elif cur_mass != mass:
                    logging.info(f"Updating mass from M{mass} to M{cur_mass}")
                    print(f"Updating mass from M{mass} to M{cur_mass}")
                    mass = cur_mass
                    roll_t = data.clone()
                    roll_steps = 0
                for t in range(0, target.shape[-1], step):
                    targ_t = target[..., t : t + step].squeeze(-1)
                    t0 = time.time()
                    pred_t = self.model(data)
                    t1 += time.time() - t0
                    # apply the model to previous output
                    roll_t = self.model(roll_t)
                    data = pred_t
                    roll_decode = roll_t
                    if output_encoder is not None:
                        pred_t = output_encoder.decode(pred_t.unsqueeze(-1)).squeeze(-1)
                        roll_decode = output_encoder.decode(
                            roll_decode.unsqueeze(-1)
                        ).squeeze(-1)

                    if "RNN3d" not in self.params.NN:
                        pred_t = pred_t.unsqueeze(-1)
                        roll_decode = roll_decode.unsqueeze(-1)
                    if t == 0:
                        pred_full = pred_t
                        roll_full = roll_decode
                    else:
                        pred_full = torch.cat((pred_full, pred_t), dim=-1)
                        roll_full = torch.cat((roll_full, roll_decode), dim=-1)

                    loss_pred += self.test_loss_lp(pred_t.float(), targ_t)
                    loss_roll += self.test_loss_lp(roll_decode.float(), targ_t)

                compute_timer += t1
                if roll_steps == 5:
                    roll_steps = 0
                else:
                    roll_steps += 1
                test_pred += loss_pred.item()
                test_roll += loss_roll.item()
                # assign the values to the tensors
                data_0 = sample["x"].to(self.device)
                if input_encoder is not None:
                    data_0 = input_encoder.decode(data_0)
                pred[batchidx] = pred_full
                in_data[batchidx] = torch.cat(
                    (data_0, pred_full[..., : -self.params.T_in]), dim=-1
                )
                truth[batchidx] = target
                roll[batchidx] = roll_full
            # average the compute timer
            forward_avg = compute_timer / batchidx
            # normalize test loss
            test_pred /= data_length
            test_roll /= data_length
            print(f"Length of Valid Data: {len(data_loader.dataset)}")
            # print the final loss
            num_trained = self.params.N * self.params.split[0]
            print(f"Final Loss for {int(num_trained)}: {test_pred} ")
            print(f"Reapply Loss: {test_roll}")
            wandb.log(
                {
                    "Valid Loss": test_pred,
                    "Reapply Loss": test_roll,
                    "average-forward-time": forward_avg,
                }
            )
        self.log_RMSE(pred, truth)

        time_data = time_data.flatten()
        print(f"pred shape: {pred.shape}")
        self.log_RMSE(pred, truth)
        if len(savename) > 0:
            data_save = f"results/{self.params.path}/data/{savename}.mat"
            print(
                "Saving data as:",
                f"{os.getcwd()} {data_save}",
            )
            scipy.io.savemat(
                data_save,
                mdict={
                    "input": in_data.cpu().numpy(),
                    "pred": pred.cpu().numpy(),
                    "target": truth.cpu().numpy(),
                    "rePred": roll.cpu().numpy(),
                },
            )

        if len(pred.shape) == 4:
            pred = pred.unsqueeze(1)
            in_data = in_data.unsqueeze(1)
            truth = truth.unsqueeze(1)
            roll = roll.unsqueeze(1)
        if self.params.doPlot:
            self.plot(
                time_data=time_data,
                prediction=pred,
                in_data=in_data,
                truth=truth,
                roll=roll,
                mass=mass_list,
                savename=f"{savename}_results",
                do_animate=do_animate,
            )

    def evaluate(
        self,
        data_loader: torch.utils.data.DataLoader,
        input_encoder=None,
        output_encoder=None,
        savename: str = "",
        do_animate=True,
    ) -> None:
        """
        Evaluates the model on the given data_loader and saves the results to a .mat
        Args:
            data_loader (torch.utils.data.DataLoader): The data loader to evaluate the
            model on.
            input_encoder (optional): The input encoder to use. Defaults to None.
            output_encoder (optional): The output encoder to use. Defaults to None.
            savename (str, optional): The name to use when saving the results to a .mat
            savename (str, optional): The name to use when saving the results to a .mat
                                      Defaults to "".
        Returns:
            None
        """
        # TODO: TEST THIS FUNCTION
        rolling_condition = self.params.input_channels == self.params.output_channels
        self.model.eval()
        # create a tensor to store the prediction
        num_samples = len(data_loader.dataset)
        sample = next(iter(data_loader))
        data = sample["x"].to(self.device)
        if input_encoder is not None:
            data = input_encoder.decode(data)
        target = sample["y"].to(self.device)
        lentime = len(sample["meta_y"]["time"])
        size = [num_samples] + [d for d in target.shape if d != 1]
        in_size = [num_samples] + [d for d in data.shape if d != 1]

        # initialize
        pred = torch.zeros(size)
        roll = torch.zeros(size)
        truth = torch.zeros(size)
        in_data = torch.zeros(in_size)
        time_data = torch.zeros(num_samples, lentime)
        t1 = 0
        re_loss = 0
        test_loss = 0
        roll_batch = 0
        roll_steps = 0
        mass = "null"
        mass_list = []
        rand_point = np.random.randint(0, len(data_loader))
        transform = None
        if self.params.positional_encoding:
            transform = GridEmbedding2D(self.params.grid_boundaries, 0)
        with torch.no_grad():
            for batchidx, sample in enumerate(data_loader):
                data, target = sample["x"].to(self.device), sample["y"].to(self.device)
                meta_data = sample["meta_x"]
                cur_mass = meta_data["mass"][0]
                time_data[batchidx] = torch.tensor(sample["meta_y"]["time"])
                t_0 = time.time()
                output = self.model(data)
                t1 += time.time() - t_0
                if rolling_condition:
                    roll_steps *= cur_mass == mass
                    roll_batch, roll_out, re_loss_i, roll_steps = self.rolling_update(
                        output, roll_batch, roll_steps, re_loss, output_encoder, target
                    )
                    re_loss += re_loss_i
                # apply the model to previous output
                if cur_mass != mass:
                    logging.info(f"Updating mass from M{mass} to M{cur_mass}")
                    print(f"Updating mass from M{mass} to M{cur_mass}")
                    mass = cur_mass

                # decode  if there is an output encoder
                if output_encoder is not None:
                    # decode the output
                    output = output_encoder.decode(output)

                # compute the loss
                # re_loss += self.test_loss_lp(roll_out, target).item()
                test_loss += self.test_loss_lp(output, target).item()
                if transform is not None:
                    data = data[:, 0:5, ...]
                if input_encoder is not None:
                    data = input_encoder.decode(data)

                # assign the values to the tensors
                pred[batchidx] = output.squeeze()
                in_data[batchidx] = data.squeeze()
                truth[batchidx] = target.squeeze()
                if rolling_condition:
                    roll[batchidx] = roll_out.squeeze()

                if transform is not None:
                    roll_batch = transform(roll_batch[0, ...].cpu()).to(self.device)
                    roll_batch = roll_batch.unsqueeze(0)

                mass_list = mass_list + [cur_mass] * lentime
            average_time = t1 / batchidx
            # normalize test loss
            test_loss /= len(data_loader.dataset)
            re_loss /= len(data_loader.dataset)
            print(f"Length of Valid Data: {len(data_loader.dataset)}")
            # print the final loss
            num_trained = self.params.N * self.params.split[0]
            print(f"Final Loss for {int(num_trained)}: {test_loss} ")
            print(f"Reapply Loss: {re_loss}")

            wandb.log(
                {
                    "Valid Loss": test_loss,
                    "Reapply Loss": re_loss,
                    "average-forward-time": average_time,
                }
            )

        self.log_RMSE(pred, truth)
        if len(savename) > 0:
            data_save = f"results/{self.params.path}/data/{savename}.mat"
            print(
                "Saving data as:",
                f"{os.getcwd()} {data_save}",
            )
            scipy.io.savemat(
                data_save,
                mdict={
                    "time": time_data.cpu().numpy(),
                    "input": in_data.cpu().numpy(),
                    "pred": pred.cpu().numpy(),
                    "target": truth.cpu().numpy(),
                    "rePred": roll.cpu().numpy(),
                },
            )
        # flatten the time for plotting
        time_data = time_data.flatten()
        if self.params.doPlot:
            self.plot(
                time_data=time_data,
                prediction=pred,
                in_data=in_data,
                truth=truth,
                roll=roll,
                mass=mass_list,
                savename=f"{savename}_results",
                do_animate=do_animate,
            )

    def rolling_update(
        self, output, roll, roll_steps, re_loss, output_encoder, target
    ):  # -> tuple[Any, Any, Number | Any, Any | Literal[0, 1]]:
        if roll_steps == 0:
            roll = output.clone()
            roll_steps += 1
        else:
            roll_steps += 1
            roll = self.model(roll)
            # decode  if there is an output encoder
        if output_encoder is not None:
            # decode the multiple applications of the model
            roll_out = output_encoder.decode(roll)
        else:
            roll_out = roll.clone()
        re_loss = self.test_loss_lp(roll_out, target).item()
        # reset after 5 steps
        if roll_steps == 5:
            roll_steps = 0
        return roll, roll_out, re_loss, roll_steps<|MERGE_RESOLUTION|>--- conflicted
+++ resolved
@@ -512,30 +512,6 @@
             # early stopping
             avg_diff[idx] = test_lp - old_test
             idx = (idx + 1) % 5
-<<<<<<< HEAD
-            # if (epoch >= 0.5 * self.params.epochs) and np.abs(
-            #     old_test - test_lp
-            # ) <= 1e-6:
-            #     print(
-            #         "EARLY STOPPING CRITERIA MET ON EPOCH",
-            #         epoch,
-            #         "on device",
-            #         self.device,
-            #     )
-            #     early_stop += 1
-            # elif (epoch >= 0.5 * self.params.epochs) and avg_diff.mean() > 1e-3:
-            #     print(
-            #         "EARLY STOPPING OVERFITTING CRITERIA MET ON EPOCH",
-            #         epoch,
-            #         "on device",
-            #         self.device,
-            #     )
-            #     early_stop += 1
-            # if self.params.use_ddp:
-            #     dist.all_reduce(early_stop, op=dist.ReduceOp.SUM)
-            # if early_stop != 0:
-            #     break
-=======
             if (
                 (epoch >= 0.45 * self.params.epochs)
                 and np.abs(old_test - test_lp) <= 1e-4
@@ -560,7 +536,6 @@
                 early_stop += 1
             if early_stop != 0:
                 break
->>>>>>> 0318cb91
             old_test = test_lp
         # fine_tune(self.model, self.params, self.device, self.optimizer, self.scheduler)
         if self.params.saveNeuralNetwork:
