import input as params
import json
import os.path
import sys

import yaml

import wandb

sys.path.append(
    os.path.abspath(os.path.join(os.path.dirname(__file__), os.path.pardir))
)
<<<<<<< HEAD
import input as params  # noqa: E402
=======
>>>>>>> 7dee9130


def convertParamsToDict(params):
    """
    Converts the params to a dictionary for wandb
    """
    paramsDict = {}
    unneeded = [
        "__name__",
        "__doc__",
        "__package__",
        "__loader__",
        "__spec__",
        "__file__",
        "__cached__",
        "__builtins__",
        "nn",
        "sample_uniform_spherical_shell",
        "linear_scale_dissipative_target",
        "LpLoss",
        "H1Loss",
        "math",
    ]
    for key, value in vars(params).items():
        # skip the levels that are not needed
        if key in unneeded:
            continue
        paramsDict[key] = value
    return paramsDict


def convertParamsToJSON(params):
    """
    Converts the params to a JSON for wandb
    """
    paramsDict = convertParamsToDict(params)
    paramsJSON = json.dumps(
        paramsDict, default=lambda o: o.__dict__, sort_keys=True, indent=4
    )
    # convert back to dictionary
    paramsJSON = json.loads(paramsJSON)
    return paramsJSON


def main():
    with open("private/wandb_api_key.txt") as f:
        wandb_api_key = f.readlines()[0]
    wandb.login(key=wandb_api_key)
    # convert params to dictionary
    paramsDict = convertParamsToJSON(params)
    # define the sweep_config
    sweep_config = {
        "method": "random",
        "metric": {"name": "Test-Loss", "goal": "minimize"},
    }
    # create the sweep parameters
    sweep_params = {
        "modes": {"distribution": "int_uniform", "min": 4, "max": 48},
        "width": {
            "distribution": "q_log_uniform_values",
            "q": 2,
            "min": 12,
            "max": 128,
        },
        "encoder": {"values": [True, False]},
        "lr": {"distribution": "log_uniform_values", "min": 1e-8, "max": 1e-1},
        "scheduler_step": {"values": [5, 10, 25, 35, 50, 60, 75, 100]},
        "loss_name": {"values": ["LpLoss", "H1Loss"]},
    }
    # create a list of the sweep parameters
    list(sweep_params.keys())
    # loop over paramsDict and to sweep params if they are not in sweep_params
    for key, value in paramsDict.items():
        if key not in sweep_params.keys():
            sweep_params[key] = {"value": value}
    # add sweep parameters to sweep_config
    sweep_config["parameters"] = sweep_params
    # Save the sweep config to a yaml file
    with open(f"sweep_config_{params.data_name}.yaml", "w") as f:
        yaml.dump(sweep_config, f)


if __name__ == "__main__":
    main()<|MERGE_RESOLUTION|>--- conflicted
+++ resolved
@@ -10,10 +10,7 @@
 sys.path.append(
     os.path.abspath(os.path.join(os.path.dirname(__file__), os.path.pardir))
 )
-<<<<<<< HEAD
 import input as params  # noqa: E402
-=======
->>>>>>> 7dee9130
 
 
 def convertParamsToDict(params):
