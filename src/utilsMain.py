--- conflicted
+++ resolved
@@ -171,19 +171,11 @@
     Output:
         data: torch.tensor data after logging
     """
-<<<<<<< HEAD
     print("#######################################################")
     print("Dimensional Range")
     print(f"Density: {data[..., 0, :].min():0.3f} to {data[..., 0, :].max():0.3f}")
     print(f"Velocity: {data[..., 1:, :].min():0.3f} to {data[..., 1:, :].max():0.3f}")
     print("#######################################################")
-=======
-    print(f"#######################################################")
-    print(f"Dimensional Range")
-    print(f"Density: {data[..., 0, :].min():0.3f} to {data[..., 0, :].max():0.3f}")
-    print(f"Velocity: {data[..., 1:, :].min():0.3f} to {data[..., 1:, :].max():0.3f}")
-    print(f"#######################################################")
->>>>>>> 0318cb91
     mass_scale = 600 * 1.989e33  # 600 M_sun in grams
     length_scale = 2.5 * 3.086e18  # 2.5 pc in cm
     time_scale = 8.29 * 3600 * 24 * 365 * 1e3  # 8.29kyr in secs
@@ -194,19 +186,42 @@
     # remove dimensions
     data[..., 0, :] /= surf_density_scale
     data[..., 1:, :] /= velocity_scale
-<<<<<<< HEAD
     print("#######################################################")
     print("Nondimensional Range")
     print(f"Density: {data[..., 0, :].min():0.3f} to {data[..., 0, :].max():0.3f}")
     print(f"Velocity: {data[..., 1:, :].min():0.3f} to {data[..., 1:, :].max():0.3f}")
     print("#######################################################")
-=======
+    return data
+
+
+def nondimensionalize(data: torch.tensor) -> torch.tensor:
+    """
+    Removes dimension on data.
+    Input:
+        data: torch.tensor data to log
+    Output:
+        data: torch.tensor data after logging
+    """
+    print(f"#######################################################")
+    print(f"Dimensional Range")
+    print(f"Density: {data[..., 0, :].min():0.3f} to {data[..., 0, :].max():0.3f}")
+    print(f"Velocity: {data[..., 1:, :].min():0.3f} to {data[..., 1:, :].max():0.3f}")
+    print(f"#######################################################")
+    mass_scale = 600 * 1.989e33  # 600 M_sun in grams
+    length_scale = 2.5 * 3.086e18  # 2.5 pc in cm
+    time_scale = 8.29 * 3600 * 24 * 365 * 1e3  # 8.29kyr in secs
+    surf_density_scale = mass_scale / length_scale**2
+    # create a length scale for km since velocity is in km/s
+    length_scale_km = length_scale * 1e-05  # km
+    velocity_scale = length_scale_km / time_scale
+    # remove dimensions
+    data[..., 0, :] /= surf_density_scale
+    data[..., 1:, :] /= velocity_scale
     print(f"#######################################################")
     print(f"Nondimensional Range")
     print(f"Density: {data[..., 0, :].min():0.3f} to {data[..., 0, :].max():0.3f}")
     print(f"Velocity: {data[..., 1:, :].min():0.3f} to {data[..., 1:, :].max():0.3f}")
     print(f"#######################################################")
->>>>>>> 0318cb91
     return data
 
 
@@ -312,14 +327,8 @@
         # find the keys that correspond to the time step to use t+{dN-1}
         keys_a = [key for key in keys if int(key.split("+")[1]) <= params.T_in - 1]
         keys_u = [key for key in keys if int(key.split("+")[1]) > params.T_out]
-<<<<<<< HEAD
-        if "RNN" in params.NN or "UNet" in params.NN:
-            keys_u = [key for key in keys if int(key.split("+")[1]) > params.T_out - 1]
-
-=======
         if "RNN" in params.NN or "UNet" in params.NN or params.dN == 2:
             keys_u = [key for key in keys if int(key.split("+")[1]) > params.T_out - 1]
->>>>>>> 0318cb91
         # split the dataframe
         data_info_a = data_info[keys_a]
         data_info_u = data_info[keys_u]
