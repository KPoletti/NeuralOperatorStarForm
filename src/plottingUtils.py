--- conflicted
+++ resolved
@@ -1,5 +1,6 @@
 """This module contains functions for plotting the data. 
 """
+
 
 import matplotlib.pyplot as plt
 import numpy as np
@@ -76,11 +77,7 @@
     savePath,
     out_times,
     mass,
-<<<<<<< HEAD
     error_type="rel",
-=======
-    error_type="relErr",
->>>>>>> 0318cb91
     fps=25,
     device=0,
 ):
